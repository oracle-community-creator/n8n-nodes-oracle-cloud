--- conflicted
+++ resolved
@@ -28,11 +28,7 @@
 		name: 'lmChatOciGenerativeAi',
 		group: ['transform'],
 		icon: { light: 'file:oracle.svg', dark: 'file:oracle.svg' },
-<<<<<<< HEAD
 		version: [1, 1.1, 2],
-=======
-		version: [1, 1.1],
->>>>>>> 99d0937a
 		description: 'Call OCI Generative AI Services for Oracle Cloud',
 		defaults: {
 			name: 'OCI Generative AI Chat Model',
