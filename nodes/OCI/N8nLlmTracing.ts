--- conflicted
+++ resolved
@@ -11,7 +11,7 @@
 import { encodingForModel } from '@langchain/core/utils/tiktoken';
 import pick from 'lodash/pick';
 import type { IDataObject, ISupplyDataFunctions, JsonObject, AiEvent, IExecuteFunctions } from 'n8n-workflow';
-import { NodeConnectionTypes, NodeError, NodeOperationError, jsonStringify  } from 'n8n-workflow';
+import { NodeConnectionTypes, NodeError, NodeOperationError, jsonStringify } from 'n8n-workflow';
 
 
 // import { logAiEvent } from '@utils/helpers';
@@ -96,7 +96,7 @@
 		return await this.estimateTokensFromStringList(messages);
 	}
 
-async estimateTokensFromStringList(list: string[]) {
+	async estimateTokensFromStringList(list: string[]) {
 		const embeddingModel = getModelNameForTiktoken(TIKTOKEN_ESTIMATE_MODEL);
 		const encoder = await encodingForModel(embeddingModel);
 
@@ -151,18 +151,15 @@
 			typeof runDetails.messages === 'string'
 				? runDetails.messages
 				: runDetails.messages.map((message) => {
-						if (typeof message === 'string') return message;
-						if (typeof message?.toJSON === 'function') return message.toJSON();
-
-						return message;
-					});
+					if (typeof message === 'string') return message;
+					if (typeof message?.toJSON === 'function') return message.toJSON();
+
+					return message;
+				});
 
 		const sourceNodeRunIndex =
 			this.#parentRunIndex !== undefined ? this.#parentRunIndex + runDetails.index : undefined;
 
-<<<<<<< HEAD
-		const inputData = this?.executionFunctions?.getInputData();
-=======
 		this.executionFunctions.addOutputData(
 			this.connectionType,
 			runDetails.index,
@@ -170,7 +167,6 @@
 			undefined,
 			sourceNodeRunIndex,
 		);
->>>>>>> 99d0937a
 
 		logAiEvent(this.executionFunctions, 'ai-llm-generated-output', {
 			messages: parsedMessages,
